# Support functions for the SWIG python wrapper
from sys import version as _wally_py_version

def _wrap_bin(fn, length, resize=False):
    """ Wrap functions that take an output buffer to create/return it """
    def wrapped(*args):
        n = length(*args) if callable(length) else length
        buf = bytearray(n)
        ret = fn(*list(args)+[buf])
        if resize:
            # Truncate buf to bytes written if needed. Also assert the
            # wrapper allocated enough space for the returned value to fit.
            assert ret <= n
            return buf[0:ret] if ret != n else buf
        return (ret, buf) if ret is not None else buf
    return wrapped

def _wrap_with_defaults(fn, min_args, max_args):
    """ Wrap functions that take argument defaults """
    def wrapped(*args):
        args = list(args)
        n = len(args)
        assert n >= min_args
        r = max_args - n
        return fn(*args+[None]*r)
    return wrapped

_unwrapped_hex_to_bytes = hex_to_bytes
if int(_wally_py_version[0]) >= 3:
    def hex_to_bytes(hex_str):
        buf = bytearray(len(hex_str) // 2)
        _unwrapped_hex_to_bytes(hex_str, buf)
        return buf
else:
    def hex_to_bytes(hex_str):
        hex_str = hex_str.encode('ascii')
        buf = bytearray(len(hex_str) // 2)
        _unwrapped_hex_to_bytes(bytes(hex_str), buf)
        return buf

sha256 = _wrap_bin(sha256, SHA256_LEN)
sha256_midstate = _wrap_bin(sha256_midstate, SHA256_LEN)
sha256d = _wrap_bin(sha256d, SHA256_LEN)
sha512 = _wrap_bin(sha512, SHA512_LEN)
hash160 = _wrap_bin(hash160, HASH160_LEN)
hmac_sha256 = _wrap_bin(hmac_sha256, HMAC_SHA256_LEN)
hmac_sha512 = _wrap_bin(hmac_sha512, HMAC_SHA512_LEN)

bip32_key_serialize = _wrap_bin(bip32_key_serialize, BIP32_SERIALIZED_LEN)
bip32_key_get_chain_code = _wrap_bin(bip32_key_get_chain_code, 32)
bip32_key_get_priv_key = _wrap_bin(bip32_key_get_priv_key, 32)
bip32_key_get_pub_key = _wrap_bin(bip32_key_get_pub_key, 33)
bip32_key_get_parent160 = _wrap_bin(bip32_key_get_parent160, HASH160_LEN)
bip32_key_get_hash160 = _wrap_bin(bip32_key_get_hash160, HASH160_LEN)

bip38_raw_from_private_key = _wrap_bin(bip38_raw_from_private_key, BIP38_SERIALIZED_LEN)
bip38_raw_to_private_key = _wrap_bin(bip38_raw_to_private_key, 32);
bip38_to_private_key = _wrap_bin(bip38_raw_to_private_key, 32);
bip39_mnemonic_to_seed512 = _wrap_bin(bip39_mnemonic_to_seed, BIP39_SEED_LEN_512)

pbkdf2_hmac_sha256 = _wrap_bin(pbkdf2_hmac_sha256, PBKDF2_HMAC_SHA256_LEN)
pbkdf2_hmac_sha512 = _wrap_bin(pbkdf2_hmac_sha512, PBKDF2_HMAC_SHA512_LEN)

ec_public_key_decompress = _wrap_bin(ec_public_key_decompress, EC_PUBLIC_KEY_UNCOMPRESSED_LEN)
ec_public_key_negate = _wrap_bin(ec_public_key_negate, EC_PUBLIC_KEY_LEN)
ec_public_key_from_private_key = _wrap_bin(ec_public_key_from_private_key, EC_PUBLIC_KEY_LEN)
def _sig_len(priv_key, bytes, flags):
    return EC_SIGNATURE_RECOVERABLE_LEN if EC_FLAG_RECOVERABLE & flags else EC_SIGNATURE_LEN
ec_sig_from_bytes = _wrap_bin(ec_sig_from_bytes, _sig_len)
ec_sig_from_der = _wrap_bin(ec_sig_from_der, EC_SIGNATURE_LEN)
ec_sig_normalize = _wrap_bin(ec_sig_normalize, EC_SIGNATURE_LEN)
ec_sig_to_der = _wrap_bin(ec_sig_to_der, EC_SIGNATURE_DER_MAX_LEN, resize=True)
ec_sig_to_public_key = _wrap_bin(ec_sig_to_public_key, EC_PUBLIC_KEY_LEN)
ecdh = _wrap_bin(ecdh, SHA256_LEN)

def base58check_from_bytes(buf):
    return base58_from_bytes(buf, BASE58_FLAG_CHECKSUM)

def _base58_len_fn(base58, flags):
    return len(base58) + (4 if (flags & BASE58_FLAG_CHECKSUM) else 0)
base58_to_bytes = _wrap_bin(base58_to_bytes, _base58_len_fn, resize=True)

def base58check_to_bytes(base58):
    return base58_to_bytes(base58, BASE58_FLAG_CHECKSUM)

def _format_bitcoin_message_len_fn(msg, flags):
    if flags & BITCOIN_MESSAGE_FLAG_HASH:
        return SHA256_LEN
    msg_len = len(msg)
    return 25 + msg_len + (1 if msg_len < 253 else 3)
format_bitcoin_message = _wrap_bin(format_bitcoin_message, _format_bitcoin_message_len_fn, resize=True)

def _script_push_from_bytes_len_fn(data, flags):
    if flags & WALLY_SCRIPT_HASH160:
        return HASH160_LEN + 1
    elif flags & WALLY_SCRIPT_SHA256:
        return SHA256_LEN + 1
    push_len, opcode_len = len(data), 5
    for l, op_len in [(76, 1), (256, 2), (65536, 3)]:
        if push_len < l:
            opcode_len = op_len
            break
    return push_len + opcode_len
script_push_from_bytes = _wrap_bin(script_push_from_bytes, _script_push_from_bytes_len_fn, resize=True)
def _spkcsv2of2_1_len_fn(sigs, csv_blocks, flags):
    # TODO: If we expose scriptint functions we can calc the real length here
    # instead of hardcoding 4 (largest push for the max csv_blocks of 0xffff)
    return 9 + 2 * (EC_PUBLIC_KEY_LEN + 1) + 4
scriptpubkey_csv_2of2_then_1_from_bytes = _wrap_bin(scriptpubkey_csv_2of2_then_1_from_bytes, _spkcsv2of2_1_len_fn, resize=True)
def _spkcsv2of3_2_len_fn(sigs, csv_blocks, flags):
    # TODO: See TODO in _spkcsv2of2_1_len_fn
    return 13 + 3 * (EC_PUBLIC_KEY_LEN + 1) + 4
scriptpubkey_csv_2of3_then_2_from_bytes = _wrap_bin(scriptpubkey_csv_2of3_then_2_from_bytes, _spkcsv2of3_2_len_fn, resize=True)
scriptpubkey_op_return_from_bytes = _wrap_bin(scriptpubkey_op_return_from_bytes, WALLY_SCRIPTPUBKEY_OP_RETURN_MAX_LEN, resize=True)
scriptpubkey_p2pkh_from_bytes = _wrap_bin(scriptpubkey_p2pkh_from_bytes, WALLY_SCRIPTPUBKEY_P2PKH_LEN, resize=True)
scriptpubkey_p2sh_from_bytes = _wrap_bin(scriptpubkey_p2sh_from_bytes, WALLY_SCRIPTPUBKEY_P2SH_LEN, resize=True)
def _spkmfb_len_fn(sigs, threshold, flags):
    return 3 + (len(sigs) // EC_PUBLIC_KEY_LEN) * (EC_PUBLIC_KEY_LEN + 1)
scriptpubkey_multisig_from_bytes = _wrap_bin(scriptpubkey_multisig_from_bytes, _spkmfb_len_fn, resize=True)
def _ssmfb_len_fn(script, sigs, sighashes, flags):
    der_len = (len(sigs) // EC_SIGNATURE_LEN) * (EC_SIGNATURE_DER_MAX_LEN + 2)
    script_len = _script_push_from_bytes_len_fn(script, 0)
    return 1 + der_len + script_len
scriptsig_multisig_from_bytes = _wrap_bin(scriptsig_multisig_from_bytes, _ssmfb_len_fn, resize=True)

scriptsig_p2pkh_from_sig = _wrap_bin(scriptsig_p2pkh_from_sig, WALLY_SCRIPTSIG_P2PKH_MAX_LEN, resize=True)
scriptsig_p2pkh_from_der = _wrap_bin(scriptsig_p2pkh_from_der, WALLY_SCRIPTSIG_P2PKH_MAX_LEN, resize=True)

witness_program_from_bytes = _wrap_bin(witness_program_from_bytes, WALLY_WITNESSSCRIPT_MAX_LEN, resize=True)

addr_segwit_to_bytes = _wrap_bin(addr_segwit_to_bytes, 32 + 2, resize=True)

tx_to_bytes = _wrap_bin(tx_to_bytes, tx_get_length, resize=True)
tx_get_btc_signature_hash = _wrap_bin(tx_get_btc_signature_hash, SHA256_LEN)
tx_get_signature_hash = _wrap_bin(tx_get_signature_hash, SHA256_LEN)
tx_input_get_txhash = _wrap_bin(tx_input_get_txhash, WALLY_TXHASH_LEN)
tx_input_get_script = _wrap_bin(tx_input_get_script, tx_input_get_script_len, resize=True)
def _tx_input_get_witness_len_fn(tx_input_in, index):
    return tx_input_get_witness_len(tx_input_in, index)
tx_input_get_witness = _wrap_bin(tx_input_get_witness, _tx_input_get_witness_len_fn, resize=True)
tx_output_get_script = _wrap_bin(tx_output_get_script, tx_output_get_script_len, resize=True)

tx_get_input_txhash = _wrap_bin(tx_get_input_txhash, WALLY_TXHASH_LEN)
tx_get_input_script = _wrap_bin(tx_get_input_script, tx_get_input_script_len, resize=True)
tx_get_input_witness = _wrap_bin(tx_get_input_witness, tx_get_input_witness_len, resize=True)
tx_get_output_script = _wrap_bin(tx_get_output_script, tx_get_output_script_len, resize=True)

def tx_witness_stack_create(witnesses):
    """ Helper to create a witness stack from a list of witness programs """
    witness_stack = tx_witness_stack_init(len(witnesses))
    for witness_script in witnesses:
        tx_witness_stack_add(witness_stack, witness_script)
    return witness_stack

wif_to_bytes = _wrap_bin(wif_to_bytes, EC_PRIVATE_KEY_LEN)
def _wif_to_public_key_len(wif, prefix):
    return EC_PUBLIC_KEY_UNCOMPRESSED_LEN if wif_is_uncompressed(wif) else EC_PUBLIC_KEY_LEN
wif_to_public_key = _wrap_bin(wif_to_public_key, _wif_to_public_key_len, resize=True)

symmetric_key_from_seed = _wrap_bin(symmetric_key_from_seed, HMAC_SHA512_LEN)
symmetric_key_from_parent = _wrap_bin(symmetric_key_from_parent, HMAC_SHA512_LEN)

if is_elements_build():
    asset_generator_from_bytes = _wrap_bin(asset_generator_from_bytes, ASSET_GENERATOR_LEN)
    asset_final_vbf = _wrap_bin(asset_final_vbf, ASSET_TAG_LEN)
    asset_value_commitment = _wrap_bin(asset_value_commitment, ASSET_COMMITMENT_LEN)
    asset_rangeproof_with_nonce = _wrap_bin(asset_rangeproof_with_nonce, ASSET_RANGEPROOF_MAX_LEN, resize=True)
    asset_rangeproof = _wrap_bin(asset_rangeproof, ASSET_RANGEPROOF_MAX_LEN, resize=True)
    def _asset_surjectionproof_len_fn(aid, ag, gen, r, in_aid, in_abf, in_ags):
        return asset_surjectionproof_size(len(in_aid) // ASSET_TAG_LEN)
    asset_surjectionproof = _wrap_bin(asset_surjectionproof, _asset_surjectionproof_len_fn, resize=True)
    asset_blinding_key_from_seed = _wrap_bin(asset_blinding_key_from_seed, HMAC_SHA512_LEN)
    asset_blinding_key_to_ec_private_key = _wrap_bin(asset_blinding_key_to_ec_private_key, EC_PRIVATE_KEY_LEN)
<<<<<<< HEAD
=======
    def _asset_pak_whitelistproof_len_fn(on_keys, off_keys, idx, sub_pubkey, priv_key, summed_key):
        return asset_pak_whitelistproof_size(len(off_keys) // EC_PUBLIC_KEY_LEN)
    asset_pak_whitelistproof = _wrap_bin(asset_pak_whitelistproof, _asset_pak_whitelistproof_len_fn)
>>>>>>> 7a653dfa

    def _asset_unblind_fn(fn):
        def wrapped(*args):
            buffers = [bytearray(ASSET_TAG_LEN) for _ in range(3)]
            ret = fn(*list(args) + buffers)
            return ret, buffers[0], buffers[1], buffers[2]
        return wrapped
    asset_unblind_with_nonce = _asset_unblind_fn(asset_unblind_with_nonce)
    asset_unblind = _asset_unblind_fn(asset_unblind)

    tx_elements_input_init = _wrap_with_defaults(tx_elements_input_init, 4, 12)
    tx_input_get_blinding_nonce = _wrap_bin(tx_input_get_blinding_nonce, SHA256_LEN)
    tx_input_get_entropy = _wrap_bin(tx_input_get_entropy, SHA256_LEN)
    tx_input_get_issuance_amount = _wrap_bin(tx_input_get_issuance_amount, tx_input_get_issuance_amount_len, resize=True)
    tx_input_get_inflation_keys = _wrap_bin(tx_input_get_inflation_keys, tx_input_get_inflation_keys_len, resize=True)
    tx_input_get_issuance_amount_rangeproof = _wrap_bin(tx_input_get_issuance_amount_rangeproof, tx_input_get_issuance_amount_rangeproof_len, resize=True)
    tx_input_get_inflation_keys_rangeproof = _wrap_bin(tx_input_get_inflation_keys_rangeproof, tx_input_get_inflation_keys_rangeproof_len, resize=True)

    tx_elements_output_init = _wrap_with_defaults(tx_elements_output_init, 3, 6)
    tx_output_get_asset = _wrap_bin(tx_output_get_asset, WALLY_TX_ASSET_CT_ASSET_LEN)
    # The returned value may be unblinded (of length WALLY_TX_ASSET_CT_VALUE_UNBLIND_LEN)
    tx_output_get_value = _wrap_bin(tx_output_get_value, WALLY_TX_ASSET_CT_ASSET_LEN, resize=True)
    tx_output_get_nonce = _wrap_bin(tx_output_get_nonce, WALLY_TX_ASSET_CT_ASSET_LEN)
    tx_output_get_surjectionproof = _wrap_bin(tx_output_get_surjectionproof, tx_output_get_surjectionproof_len, resize=True)
    tx_output_get_rangeproof = _wrap_bin(tx_output_get_surjectionproof, tx_output_get_surjectionproof_len, resize=True)

    tx_confidential_value_from_satoshi = _wrap_bin(tx_confidential_value_from_satoshi, WALLY_TX_ASSET_CT_VALUE_UNBLIND_LEN)
    tx_elements_issuance_generate_entropy = _wrap_bin(tx_elements_issuance_generate_entropy, SHA256_LEN)
    tx_elements_issuance_calculate_asset = _wrap_bin(tx_elements_issuance_calculate_asset, SHA256_LEN)
    tx_elements_issuance_calculate_reissuance_token = _wrap_bin(tx_elements_issuance_calculate_reissuance_token, SHA256_LEN)
    tx_get_elements_signature_hash = _wrap_bin(tx_get_elements_signature_hash, SHA256_LEN)

    tx_get_input_blinding_nonce = _wrap_bin(tx_get_input_blinding_nonce, SHA256_LEN)
    tx_get_input_entropy = _wrap_bin(tx_get_input_entropy, SHA256_LEN)
    tx_get_input_issuance_amount = _wrap_bin(tx_get_input_issuance_amount, tx_get_input_issuance_amount_len, resize=True)
    tx_get_input_inflation_keys = _wrap_bin(tx_get_input_inflation_keys, tx_get_input_inflation_keys_len, resize=True)
    tx_get_input_issuance_amount_rangeproof = _wrap_bin(tx_get_input_issuance_amount_rangeproof, tx_get_input_issuance_amount_rangeproof_len, resize=True)
    tx_get_input_inflation_keys_rangeproof = _wrap_bin(tx_get_input_inflation_keys_rangeproof, tx_get_input_inflation_keys_rangeproof_len, resize=True)

    tx_get_output_asset = _wrap_bin(tx_get_output_asset, WALLY_TX_ASSET_CT_ASSET_LEN)
    # The returned value may be unblinded (of length WALLY_TX_ASSET_CT_VALUE_UNBLIND_LEN)
    tx_get_output_value = _wrap_bin(tx_get_output_value, WALLY_TX_ASSET_CT_VALUE_LEN, resize=True)
    tx_get_output_nonce = _wrap_bin(tx_get_output_nonce, WALLY_TX_ASSET_CT_NONCE_LEN)
    tx_get_output_surjectionproof = _wrap_bin(tx_get_output_surjectionproof, tx_get_output_surjectionproof_len, resize=True)
    tx_get_output_rangeproof = _wrap_bin(tx_get_output_rangeproof, tx_get_output_rangeproof_len, resize=True)

    confidential_addr_to_ec_public_key = _wrap_bin(confidential_addr_to_ec_public_key, EC_PUBLIC_KEY_LEN)

    bip32_key_get_pub_key_tweak_sum = _wrap_bin(bip32_key_get_pub_key_tweak_sum, 32)

    def _epsfb_len_fn(bh, mcs, pk, whl):
        return len(bh) + len(mcs) + len(pk) + len(whl) + 1
    elements_pegout_script_from_bytes = _wrap_bin(elements_pegout_script_from_bytes, _epsfb_len_fn, resize=True)


WALLY_SATOSHI_MAX = WALLY_BTC_MAX * WALLY_SATOSHI_PER_BTC<|MERGE_RESOLUTION|>--- conflicted
+++ resolved
@@ -171,12 +171,9 @@
     asset_surjectionproof = _wrap_bin(asset_surjectionproof, _asset_surjectionproof_len_fn, resize=True)
     asset_blinding_key_from_seed = _wrap_bin(asset_blinding_key_from_seed, HMAC_SHA512_LEN)
     asset_blinding_key_to_ec_private_key = _wrap_bin(asset_blinding_key_to_ec_private_key, EC_PRIVATE_KEY_LEN)
-<<<<<<< HEAD
-=======
     def _asset_pak_whitelistproof_len_fn(on_keys, off_keys, idx, sub_pubkey, priv_key, summed_key):
         return asset_pak_whitelistproof_size(len(off_keys) // EC_PUBLIC_KEY_LEN)
     asset_pak_whitelistproof = _wrap_bin(asset_pak_whitelistproof, _asset_pak_whitelistproof_len_fn)
->>>>>>> 7a653dfa
 
     def _asset_unblind_fn(fn):
         def wrapped(*args):
