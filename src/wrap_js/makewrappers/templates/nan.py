--- conflicted
+++ resolved
@@ -413,11 +413,9 @@
         elif arg.startswith('uint32_t'):
             input_args.append('uint32_t arg%s = GetUInt32(info, %s, ret);' % (i, i))
             args.append('arg%s' % i)
-<<<<<<< HEAD
         elif arg.startswith('int'):
             input_args.append('int32_t arg%s = GetInt32(info, %s, ret);' % (i, i))
             args.append('arg%s' % i)
-=======
         elif arg.startswith('const_char'):
             input_args.extend([
                 'std::string info%s = *v8::String::Utf8Value(info[%s]->ToString());' % (i, i),
@@ -429,7 +427,6 @@
                 'if (char%s)' % i,
                 '    delete[] char%s;' % i,
             ])
->>>>>>> be0e33a4
         elif arg.startswith('string'):
             args.append('*Nan::Utf8String(info[%s])' % i)
         elif arg.startswith('const_uint64s'):
