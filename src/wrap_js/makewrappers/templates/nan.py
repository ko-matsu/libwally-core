TEMPLATE='''#include <nan.h>
#include <ccan/ccan/endian/endian.h>

#include "config.h"
#include "../include/wally_address.h"
#include "../include/wally_core.h"
#include "../include/wally_bip32.h"
#include "bip32_int.h"
#include "../include/wally_bip38.h"
#include "../include/wally_bip39.h"
#include "../include/wally_crypto.h"
#include "../include/wally_elements.h"
#include "../include/wally_script.h"
#include "../include/wally_transaction.h"
#include <vector>
#include <iostream>
#include <sstream>

namespace {

static struct wally_operations w_ops;

typedef v8::Local<v8::Object> LocalObject;

template<typename T>
static bool IsValid(const typename v8::Local<T>& local)
{
    return !local.IsEmpty() && !local->IsNull() && !local->IsUndefined();
}

template<typename T>
static bool IsValid(const typename Nan::Maybe<T>& maybe)
{
    return maybe.IsJust();
}

// Binary data is expected as objects supporting the JS Buffer interface
struct LocalBuffer {
    LocalBuffer(Nan::NAN_METHOD_ARGS_TYPE info, int n, int& ret)
        : mData(0), mLength(0)
    {
        Init(info[n], ret);
    }

    LocalBuffer(const v8::Local<v8::Value>& obj, int& ret)
        : mData(0), mLength(0)
    {
        Init(obj, ret);
    }

    void Init(const v8::Local<v8::Value>& obj, int& ret) {
        if (ret == WALLY_OK && IsValid(obj)) {
            if (!node::Buffer::HasInstance(obj))
                ret = WALLY_EINVAL;
            else {
                mBuffer = obj->ToObject(Nan::GetCurrentContext()).ToLocalChecked();
                if (IsValid(mBuffer)) {
                    mData = (unsigned char*) node::Buffer::Data(mBuffer);
                    mLength = node::Buffer::Length(mBuffer);
                }
            }
        }
    }

    LocalBuffer(size_t len, int& ret)
        : mData(0), mLength(0)
    {
        if (ret != WALLY_OK)
            return; // Do nothing, caller will already throw
        const Nan::MaybeLocal<v8::Object> local = Nan::NewBuffer(len);
        if (local.ToLocal(&mBuffer)) {
            mData = (unsigned char*) node::Buffer::Data(mBuffer);
            mLength = len;
        }
    }

    LocalObject mBuffer;
    unsigned char *mData;
    size_t mLength;
};

struct LocalArray {
    LocalArray(Nan::NAN_METHOD_ARGS_TYPE info, int n, int& ret)
    {
        Init(info[n], ret);
    }

    void Init(const v8::Local<v8::Value>& obj, int& ret) {
        if (ret != WALLY_OK)
            return;
        if (!IsValid(obj) || !obj->IsArray())
            ret = WALLY_EINVAL;
        else {
            mArray = obj->ToObject(Nan::GetCurrentContext()).ToLocalChecked();
            if (!IsValid(mArray))
                ret = WALLY_EINVAL;
        }
    }

    v8::Array& get() { return *reinterpret_cast<v8::Array *>(*mArray); }
    LocalObject mArray;
};


// uint32_t values are expected as normal JS numbers from 0 to 2^32-1
static uint32_t GetUInt32(Nan::NAN_METHOD_ARGS_TYPE info, int n, int& ret)
{
    uint32_t value = 0;
    if (ret == WALLY_OK) {
        if (!IsValid(info[n]) || !info[n]->IsUint32())
            ret = WALLY_EINVAL;
        else {
            Nan::Maybe<uint32_t> m = Nan::To<uint32_t>(info[n]);
            if (IsValid(m))
                value = m.FromJust();
            else
                ret = WALLY_EINVAL;
        }
    }
    return value;
}

static int32_t GetInt32(Nan::NAN_METHOD_ARGS_TYPE info, int n, int& ret)
{
    int value = 0;
    if (ret == WALLY_OK) {
        if (!IsValid(info[n]) || !info[n]->IsInt32())
            ret = WALLY_EINVAL;
        else {
            Nan::Maybe<int32_t> m = Nan::To<int32_t>(info[n]);
            if (IsValid(m))
                value = m.FromJust();
            else
                ret = WALLY_EINVAL;
        }
    }
    return value;
}

// uint64_t values are expected as an 8 byte buffer of big endian bytes
struct LocalUInt64 : public LocalBuffer {
    LocalUInt64(Nan::NAN_METHOD_ARGS_TYPE info, int n, int& ret)
        : LocalBuffer(info, n, ret)
    {
        DerivedInit(ret);
    }

    LocalUInt64(const v8::Local<v8::Value>& obj, int& ret)
        : LocalBuffer(obj, ret)
    {
        DerivedInit(ret);
    }

    void DerivedInit(int& ret) {
        mValue = 0; /* Prevent invalid warnings about uninitialised use */
        if (mData || mLength) {
            if (mLength != sizeof(mValue))
                ret = WALLY_EINVAL;
            else {
                memcpy(&mValue, mData, sizeof(mValue));
                mValue = be64_to_cpu(mValue);
            }
        } else if (ret == WALLY_OK)
            ret = WALLY_EINVAL; // Null not allowed for uint64_t values
    }
    uint64_t mValue;
};

static bool CheckException(Nan::NAN_METHOD_ARGS_TYPE info,
                           int ret, const char* errorText)
{
    switch (ret) {
    case WALLY_ERROR:
        Nan::ThrowError(errorText);
        return true;
    case WALLY_EINVAL:
        Nan::ThrowTypeError(errorText);
        return true;
    case WALLY_ENOMEM:
        Nan::ThrowError(errorText); // FIXME: Better Error?
        return true;
    }
    return false;
}

static void FreeMemoryCB(char *data, void *hint)
{
    if (data && hint)
        wally_bzero(data, reinterpret_cast<uint64_t>(hint));
    w_ops.free_fn(data);
}

static void FreeMemory(char *data, size_t size)
{
    if (data && size)
        wally_bzero(data, size);
    w_ops.free_fn(data);
}

static unsigned char* Allocate(uint32_t size, int& ret)
{
    unsigned char *res = 0;
    if (ret == WALLY_OK) {
        res = reinterpret_cast<unsigned char*>(w_ops.malloc_fn(size));
        if (!res)
            ret = WALLY_ENOMEM;
    }
    return res;
}

static LocalObject CopyBuffer(unsigned char* ptr, uint32_t size, int& ret)
{
    LocalObject res;
    if (ret == WALLY_OK) {
        Nan::MaybeLocal<v8::Object> buff;
        buff = Nan::CopyBuffer(reinterpret_cast<char*>(ptr), size);
        if (buff.IsEmpty()) {
            ret = WALLY_ENOMEM;
        } else
            res = buff.ToLocalChecked();
    }
    return res;
}

static LocalObject AllocateBuffer(unsigned char* ptr, uint32_t size, uint32_t allocated_size, int& ret)
{
    LocalObject res;
    if (ret == WALLY_OK) {
        void *hint = reinterpret_cast<void*>(allocated_size);
        Nan::MaybeLocal<v8::Object> buff;
        buff = Nan::NewBuffer(reinterpret_cast<char*>(ptr),
                              size, FreeMemoryCB, hint);
        if (buff.IsEmpty()) {
            ret = WALLY_ENOMEM;
            FreeMemoryCB(reinterpret_cast<char*>(ptr), hint);
        } else
            res = buff.ToLocalChecked();
    }
    return res;
}

template<typename T>
static std::string ToString(T t) {
 
  std::stringstream ss;
  ss << t;
 
  return ss.str();
}

static v8::Local<v8::Object> CreateWallyTxWitnessStack(wally_tx_witness_stack *witness_stack, int ret) {
    v8::Local<v8::Object> res = Nan::New<v8::Object>();
    v8::Local<v8::Array> items = Nan::New<v8::Array>(witness_stack->num_items);

    Nan::Set(res, Nan::New("items").ToLocalChecked(), items);
    for(size_t i = 0; i < witness_stack->num_items; i++) {
        LocalObject item = CopyBuffer(witness_stack->items[i].witness,  witness_stack->items[i].witness_len, ret);
        items->Set(i, item);
    }

    Nan::Set(res, Nan::New("items_allocation_len").ToLocalChecked(), Nan::New<v8::Number>(witness_stack->items_allocation_len));

    return res;
}

static v8::Local<v8::Object> TransactionToObject(const struct wally_tx *tx, int ret)
{
    v8::Local<v8::Object> obj = Nan::New<v8::Object>();
    size_t i = 0;
    
    Nan::Set(obj, Nan::New("version").ToLocalChecked(), Nan::New<v8::Uint32>(tx->version));
    Nan::Set(obj, Nan::New("num_inputs").ToLocalChecked(), Nan::New<v8::Number>(tx->num_inputs));
    Nan::Set(obj, Nan::New("inputs_allocation_len").ToLocalChecked(), Nan::New<v8::Number>(tx->inputs_allocation_len));

    v8::Local<v8::Array> inputs = Nan::New<v8::Array>(tx->num_inputs);
    Nan::Set(obj, Nan::New("inputs").ToLocalChecked(), inputs);

    v8::Local<v8::Object> input;
    
    for(i = 0; i < tx->num_inputs; i++) {
        input = Nan::New<v8::Object>();
        inputs->Set(i, input);

        if(sizeof(tx->inputs[i].txhash) > 0) {
            LocalObject tx_hash = CopyBuffer(tx->inputs[i].txhash, WALLY_TXHASH_LEN, ret);
            Nan::Set(input, Nan::New("tx_hash").ToLocalChecked(), tx_hash);
        }

        Nan::Set(input, Nan::New("index").ToLocalChecked(), Nan::New<v8::Uint32>(tx->inputs[i].index));
        Nan::Set(input, Nan::New("sequence").ToLocalChecked(), Nan::New<v8::Uint32>(tx->inputs[i].sequence));
        
        if(tx->inputs[i].script_len > 0) {
            LocalObject script_pub = CopyBuffer(tx->inputs[i].script, tx->inputs[i].script_len, ret);
            Nan::Set(input, Nan::New("script_pub").ToLocalChecked(), script_pub);
        }
        
        if(tx->inputs[i].witness) {
            Nan::Set(input, Nan::New("witness").ToLocalChecked(), CreateWallyTxWitnessStack(tx->inputs[i].witness, ret));
        }

        Nan::Set(input, Nan::New("feature").ToLocalChecked(), Nan::New<v8::Number>(tx->inputs[i].features));
#ifdef BUILD_ELEMENTS
        if(sizeof(tx->inputs[i].blinding_nonce) > 0) {
            LocalObject blinding_nonce = CopyBuffer(tx->inputs[i].blinding_nonce, SHA256_LEN, ret);
            Nan::Set(input, Nan::New("blinding_nonce").ToLocalChecked(), blinding_nonce);
        }
        if(sizeof(tx->inputs[i].entropy) > 0) {
            LocalObject entropy = CopyBuffer(tx->inputs[i].entropy, SHA256_LEN, ret);
            Nan::Set(input, Nan::New("entropy").ToLocalChecked(), entropy);
        }
        if(tx->inputs[i].issuance_amount_len > 0) {
            LocalObject issuance_amount = CopyBuffer(tx->inputs[i].issuance_amount, tx->inputs[i].issuance_amount_len, ret);
            Nan::Set(input, Nan::New("issuance_amount").ToLocalChecked(), issuance_amount);
        }
        if(tx->inputs[i].inflation_keys_len > 0) {
            LocalObject inflation_keys = CopyBuffer(tx->inputs[i].inflation_keys, tx->inputs[i].inflation_keys_len, ret);
            Nan::Set(input, Nan::New("inflation_keys").ToLocalChecked(), inflation_keys);
        }
        if(tx->inputs[i].issuance_amount_rangeproof_len > 0) {
            LocalObject issuance_amount_rangeproof = CopyBuffer(tx->inputs[i].issuance_amount_rangeproof, tx->inputs[i].issuance_amount_rangeproof_len, ret);
            Nan::Set(input, Nan::New("issuance_amount_rangeproof").ToLocalChecked(), issuance_amount_rangeproof);
        }
        if(tx->inputs[i].inflation_keys_rangeproof_len > 0) {
            LocalObject inflation_keys_rangeproof = CopyBuffer(tx->inputs[i].inflation_keys_rangeproof, tx->inputs[i].inflation_keys_rangeproof_len, ret);
            Nan::Set(input, Nan::New("inflation_keys_rangeproof").ToLocalChecked(), inflation_keys_rangeproof);
        }

        if(tx->inputs[i].pegin_witness) {
            Nan::Set(input, Nan::New("pegin_witness").ToLocalChecked(), CreateWallyTxWitnessStack(tx->inputs[i].pegin_witness, ret));
        }
#endif /* BUILD_ELEMENTS */
    }

    Nan::Set(obj, Nan::New("num_outputs").ToLocalChecked(), Nan::New<v8::Number>(tx->num_outputs));
    Nan::Set(obj, Nan::New("outputs_allocation_len").ToLocalChecked(), Nan::New<v8::Number>(tx->outputs_allocation_len));
    v8::Local<v8::Array> outputs = Nan::New<v8::Array>(tx->num_outputs);
    Nan::Set(obj, Nan::New("outputs").ToLocalChecked(), outputs);

    v8::Local<v8::Object> output;

    for(i = 0; i < tx->num_outputs; i++) {
        output = Nan::New<v8::Object>();
        outputs->Set(i, output);

        if(tx->outputs[i].satoshi > 0) {
            Nan::Set(output, Nan::New("satoshi").ToLocalChecked(), Nan::New<v8::String>(std::to_string(tx->outputs[i].satoshi)).ToLocalChecked());
        } else {
            Nan::Set(output, Nan::New("satoshi").ToLocalChecked(), Nan::New<v8::String>(std::to_string(0)).ToLocalChecked());
        }

        if(tx->outputs[i].script_len > 0) {
            LocalObject scriptPubKey = CopyBuffer(tx->outputs[i].script, (uint32_t)tx->outputs[i].script_len, ret);
            Nan::Set(output, Nan::New("scriptPubKey").ToLocalChecked(), scriptPubKey);
        }

        Nan::Set(output, Nan::New("feature").ToLocalChecked(), Nan::New<v8::Number>(tx->outputs[i].features));
#ifdef BUILD_ELEMENTS
        if(tx->outputs[i].asset_len > 0) {
            LocalObject asset = CopyBuffer(tx->outputs[i].asset, (uint32_t)tx->outputs[i].asset_len, ret);
            Nan::Set(output, Nan::New("asset").ToLocalChecked(), asset);
        }
        if(tx->outputs[i].value_len > 0) {
            LocalObject value = CopyBuffer(tx->outputs[i].value, (uint32_t)tx->outputs[i].value_len, ret);
            Nan::Set(output, Nan::New("value").ToLocalChecked(), value);
        }
        if(tx->outputs[i].nonce_len > 0) {
            LocalObject nonce = CopyBuffer(tx->outputs[i].nonce, (uint32_t)tx->outputs[i].nonce_len, ret);
            Nan::Set(output, Nan::New("nonce").ToLocalChecked(), nonce);
        }
        if(tx->outputs[i].surjectionproof_len > 0) {
            LocalObject surjectionproof = CopyBuffer(tx->outputs[i].surjectionproof, (uint32_t)tx->outputs[i].surjectionproof_len, ret);
            Nan::Set(output, Nan::New("surjectionproof").ToLocalChecked(), surjectionproof);
        }
        if(tx->outputs[i].rangeproof_len > 0) {
            LocalObject rangeproof = CopyBuffer(tx->outputs[i].rangeproof, (uint32_t)tx->outputs[i].rangeproof_len, ret);
            Nan::Set(output, Nan::New("rangeproof").ToLocalChecked(), rangeproof);
        }
#endif /* BUILD_ELEMENTS */
    }

    Nan::Set(obj, Nan::New("lock_time").ToLocalChecked(), Nan::New<v8::Uint32>(tx->locktime));

    int wally_ret;
    size_t weight = 0;
    wally_ret = wally_tx_get_weight(tx, &weight);
    if (wally_ret == WALLY_OK)
        Nan::Set(obj, Nan::New("weight").ToLocalChecked(), Nan::New<v8::Uint32>(static_cast<uint32_t>(weight)));

    size_t vsize = 0;
    wally_ret = wally_tx_get_vsize(tx, &vsize);
    if (wally_ret == WALLY_OK)
        Nan::Set(obj, Nan::New("vsize").ToLocalChecked(), Nan::New<v8::Uint32>(static_cast<uint32_t>(vsize)));

    return obj;
}

} // namespace

!!nan_impl!!

NAN_MODULE_INIT(Init) {
    wally_get_operations(&w_ops);
    !!nan_decl!!
}

NODE_MODULE(wallycore, Init)'''

def _generate_nan(funcname, f):
    input_args = []
    output_args = []
    args = []
    result_wrap = 'res'
    postprocessing = []
    num_outs = len([arg for arg in f.arguments if 'out' in arg])
    if num_outs > 1:
        cur_out = 0
        input_args.extend([
            'v8::Local<v8::Array> res;',
            'if (ret == WALLY_OK) {',
            '    res = Nan::New<v8::Array>(%s);' % num_outs,
            '    if (!IsValid(res))',
            '       ret = WALLY_ENOMEM;',
            '}',
        ])
    for i, arg in enumerate(f.arguments):
        if isinstance(arg, tuple):
            # Fixed output array size
            output_args.append('LocalBuffer res(%s, ret);' % arg[1])
            output_args.append('if (ret == WALLY_OK && !res.mLength) ret = WALLY_ENOMEM;')
            args.append('res.mData')
            args.append('res.mLength')
            result_wrap = 'res.mBuffer'
        elif arg.startswith('const_bytes'):
            input_args.append('LocalBuffer arg%s(info, %s, ret);' % (i, i))
            args.append('arg%s.mData' % i)
            args.append('arg%s.mLength' % i)
        elif arg.startswith('out_is_success'):
            postprocessing.extend([
                'bool is_success = (ret == WALLY_OK) ? true : false;',
                'v8::Local<v8::Boolean> res = Nan::New(is_success);',
                'ret = WALLY_OK;  // reset '
            ])
        elif arg.startswith('out_bool_by_size_t'):
            input_args.extend([
                'size_t out_size%s = 0;' % (i),
            ])
            args.append('&out_size%s' % i)
            postprocessing.extend([
                'bool is_checked%s = (out_size%s == 0) ? false : true;' % (i, i),
                'v8::Local<v8::Boolean> res = Nan::New(is_checked%s);' % (i),
            ])
        elif arg.startswith('uint32_t'):
            input_args.append('uint32_t arg%s = GetUInt32(info, %s, ret);' % (i, i))
            args.append('arg%s' % i)
        elif arg.startswith('int'):
            input_args.append('int32_t arg%s = GetInt32(info, %s, ret);' % (i, i))
            args.append('arg%s' % i)
        elif arg.startswith('const_char'):
            input_args.extend([
                'std::string info%s = *Nan::Utf8String(info[%s]);' % (i, i),
                'char* char%s = new char[info%s.size() + 1];' % (i, i),
                'std::char_traits<char>::copy(char%s, info%s.c_str(), info%s.size() + 1);' % (i, i, i),
            ])
            args.append('char%s' % i)
            postprocessing.extend([
                'if (char%s)' % i,
                '    delete[] char%s;' % i,
            ])
        elif arg.startswith('string'):
            args.append('*Nan::Utf8String(info[%s])' % i)
        elif arg.startswith('const_uint64s'):
            input_args.extend([
                'std::vector<uint64_t> be64array%s;' % i,
                'LocalArray arr%s(info, %s, ret);' % (i, i),
                'if (ret == WALLY_OK) {',
                '    const size_t len = arr%s.get().Length();' % i,
                '    be64array%s.reserve(len);' % i,
                '    for (size_t i = 0; i < len && ret == WALLY_OK; ++i)',
                '        be64array%s.push_back(LocalUInt64(arr%s.get().Get(Nan::GetCurrentContext(), i).ToLocalChecked(), ret).mValue);' % (i, i),
                '}',
            ])
            postprocessing.extend([
                'if (!be64array%s.empty())' % i,
                '    wally_bzero(&be64array%s[0], be64array%s.size());' % (i, i)
            ])
            args.append('be64array%s.empty() ? 0 : &be64array%s[0]' % (i, i))
            args.append('be64array%s.size()' % i)
        elif arg.startswith('uint64_t'):
            input_args.append('LocalUInt64 arg%s(info, %s, ret);' % (i, i))
            args.append('arg%s.mValue' % i)
        elif arg == 'out_str_p':
            output_args.append('char *result_ptr = 0;')
            args.append('&result_ptr')
            postprocessing.extend([
                'v8::Local<v8::String> str_res;',
                'if (ret == WALLY_OK) {',
<<<<<<< HEAD
                '    str_res = v8::String::NewFromUtf8(v8::Isolate::GetCurrent(), result_ptr, v8::NewStringType::kNormal).ToLocalChecked();',
=======
                '    str_res = Nan::NewOneByteString(reinterpret_cast<uint8_t *>(result_ptr)).ToLocalChecked();',
>>>>>>> 854a9814
                '    wally_free_string(result_ptr);',
                '    if (!IsValid(str_res))',
                '        ret = WALLY_ENOMEM;',
                '}',
            ])
            result_wrap = 'str_res'
        elif arg.startswith('out_bytes_sized'):
            output_args.extend([
                'const uint32_t res_size = GetUInt32(info, %s, ret);' % i,
                'unsigned char *res_ptr = Allocate(res_size, ret);',
                'size_t out_size = 0;'
            ])
            args.append('res_ptr')
            args.append('res_size')
            args.append('&out_size')
            postprocessing.extend([
                'if (ret != WALLY_OK)',
                '    FreeMemory(reinterpret_cast<char *>(res_ptr), res_size);',
                'LocalObject res = AllocateBuffer(res_ptr, out_size, res_size, ret);',
            ])
        elif arg == 'out_bytes_fixedsized':
            output_args.extend([
                'const uint32_t res_size%s = GetUInt32(info, %s, ret);' % (i, i),
                'unsigned char *res_ptr%s = Allocate(res_size%s, ret);' % (i, i),
                'LocalObject res%s = AllocateBuffer(res_ptr%s, res_size%s, res_size%s, ret);' % (i, i, i, i),
            ])
            args.append('res_ptr%s' % i)
            args.append('res_size%s' % i)
            if num_outs > 1:
                postprocessing.extend([
                    'if (ret == WALLY_OK)',
                    '    if (!res->Set(Nan::GetCurrentContext(), %s, res%s).FromMaybe(false))' % (cur_out, i),
                    '        ret = WALLY_ERROR;',
                ])
                cur_out += 1
            else:
                result_wrap = 'res%s' % i
        elif arg == 'out_uint64_t':
            assert num_outs > 1  # wally_asset_unblind is the only func using this type
            output_args.extend([
                'unsigned char *res_ptr%s = Allocate(sizeof(uint64_t), ret);' % i,
                'uint64_t *be64%s = reinterpret_cast<uint64_t *>(res_ptr%s);' % (i, i),
            ])
            args.append('be64%s' % i)
            postprocessing.extend([
                'if (ret == WALLY_OK) {',
                '    *be64%s = cpu_to_be64(*be64%s);' % (i, i),
                '}',
                'LocalObject res%s = CopyBuffer(res_ptr%s, sizeof(uint64_t), ret);' % (i, i),
                'FreeMemory(reinterpret_cast<char *>(res_ptr%s), sizeof(uint64_t));'% (i),
                'if (ret == WALLY_OK) {',
                '    if (!res->Set(Nan::GetCurrentContext(), %s, res%s).FromMaybe(false)) ' % (cur_out, i),
                '        ret = WALLY_ERROR;',
                '}',
            ])
            cur_out += 1
        elif arg == 'bip32_in':
            input_args.append((
                'ext_key* inkey;'
                'const LocalObject buf = info[%s]->ToObject(Nan::GetCurrentContext()).ToLocalChecked();'
                'unsigned char* inbuf = (unsigned char*) node::Buffer::Data(buf);'
                'bip32_key_unserialize_alloc(inbuf, node::Buffer::Length(buf), &inkey);'
            ) % (i))
            args.append('inkey')
            postprocessing.append('bip32_key_free(inkey);')
        elif arg in ['bip32_pub_out', 'bip32_priv_out']:
            output_args.append(
                'ext_key *outkey;'
                'LocalObject res = Nan::NewBuffer(BIP32_SERIALIZED_LEN).ToLocalChecked();'
                'unsigned char *out = (unsigned char*) node::Buffer::Data(res);'
            )
            args.append('&outkey')
            flag = {'bip32_pub_out': 'BIP32_FLAG_KEY_PUBLIC',
                    'bip32_priv_out': 'BIP32_FLAG_KEY_PRIVATE'}[arg]
            postprocessing.append('bip32_key_serialize(outkey, %s, out, BIP32_SERIALIZED_LEN);' % flag)
            postprocessing.append('bip32_key_free(outkey);')
        elif arg in ['bip39_words_lang_in']:
            input_args.append((
                'struct words *wordlist;'
                'if (ret == WALLY_OK)'
                '    ret = bip39_get_wordlist(*Nan::Utf8String(info[%s]), &wordlist);'
            ) % (i))
            args.append('wordlist')
        elif arg == 'tx_out':
            input_args.append('struct wally_tx *tx_out%s = NULL;' % i)
            args.append('&tx_out%s' % i)
            postprocessing.extend([
                'v8::Local<v8::Object> res;',
                'if (ret == WALLY_OK) {',
                '    res = TransactionToObject(tx_out%s, ret);' % i,
                '    wally_tx_free(tx_out%s);'% i,
                '}',
            ])
        else:
            assert False, 'unknown argument type'

    call_name = (f.wally_name or funcname) + ('_alloc' if f.nodejs_append_alloc else '')
    return ('''
NAN_METHOD(%s) {
    int ret = WALLY_OK;
    !!input_args!!
    !!output_args!!
    if (ret == WALLY_OK)
        ret = %s(!!args!!);
    !!postprocessing!!
    if (!CheckException(info, ret, "%s"))
        info.GetReturnValue().Set(%s);
}
''' % (funcname, call_name, funcname, result_wrap)).replace(
        '!!input_args!!', '\n    '.join(input_args)
    ).replace(
        '!!output_args!!', '\n    '.join(output_args)
    ).replace(
        '!!args!!', ', '.join(args)
    ).replace(
        '!!postprocessing!!', '\n    '.join(postprocessing)
    )

def generate(functions, build_type):
    nan_implementations = []
    nan_declarations = []
    nan_declarations.append('using Nan::Export;')
    for i, (funcname, f) in enumerate(functions):
        nan_implementations.append(_generate_nan(funcname, f))
        nan_declarations.append('NAN_EXPORT(target, %s);' % funcname)
    return TEMPLATE.replace(
        '!!nan_impl!!',
        ''.join(nan_implementations)
    ).replace(
        '!!nan_decl!!',
        '\n    '.join(nan_declarations)
    )<|MERGE_RESOLUTION|>--- conflicted
+++ resolved
@@ -494,11 +494,7 @@
             postprocessing.extend([
                 'v8::Local<v8::String> str_res;',
                 'if (ret == WALLY_OK) {',
-<<<<<<< HEAD
-                '    str_res = v8::String::NewFromUtf8(v8::Isolate::GetCurrent(), result_ptr, v8::NewStringType::kNormal).ToLocalChecked();',
-=======
                 '    str_res = Nan::NewOneByteString(reinterpret_cast<uint8_t *>(result_ptr)).ToLocalChecked();',
->>>>>>> 854a9814
                 '    wally_free_string(result_ptr);',
                 '    if (!IsValid(str_res))',
                 '        ret = WALLY_ENOMEM;',
