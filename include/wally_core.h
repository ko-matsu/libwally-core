#ifndef WALLY_CORE_H
#define WALLY_CORE_H

#include <stdlib.h>
#include <stdint.h>

#ifdef __cplusplus
extern "C" {
#endif

#ifndef WALLY_CORE_API
# if defined(_WIN32)
#  ifdef WALLY_CORE_BUILD
#   define WALLY_CORE_API __declspec(dllexport)
#  else
#   define WALLY_CORE_API
#  endif
# elif defined(__GNUC__) && defined(WALLY_CORE_BUILD)
#  define WALLY_CORE_API __attribute__ ((visibility ("default")))
# else
#  define WALLY_CORE_API
# endif
#endif

/** Return codes */
#define WALLY_OK      0 /** Success */
#define WALLY_ERROR  -1 /** General error */
#define WALLY_EINVAL -2 /** Invalid argument */
#define WALLY_ENOMEM -3 /** malloc() failed */

/**
 * Initialize wally.
 *
 * This function must be called once before threads are created by the application.
 *
 * :param flags: Flags controlling what to initialize. Currently must be zero.
 */
WALLY_CORE_API int wally_init(uint32_t flags);

/**
 * Free any internally allocated memory.
 *
 * :param flags: Flags controlling what to clean up. Currently must be zero.
 */
WALLY_CORE_API int wally_cleanup(uint32_t flags);

#ifndef SWIG
/**
 * Fetch the wally internal secp256k1 context object.
 *
 * By default, a single global context is created on demand. This behaviour
 * can be overriden by providing a custom context fetching function when
 * calling `wally_set_operations`.
 */
WALLY_CORE_API struct secp256k1_context_struct *wally_get_secp_context(void);
<<<<<<< HEAD
=======

/**
 * Create a new wally-suitable secp256k1 context object.
 *
 * The created context is initialised to be usable by all wally functions.
 */
WALLY_CORE_API struct secp256k1_context_struct *wally_get_new_secp_context(void);

/**
 * Free a secp256k1 context object created by `wally_get_new_secp_context`.
 *
 * This function must only be called on context objects returned from
 * `wally_get_new_secp_context`, it should not be called on the default
 * context returned from `wally_get_secp_context`.
 */
WALLY_CORE_API void wally_secp_context_free(struct secp256k1_context_struct *ctx);
>>>>>>> c69481e5
#endif

/**
 * Securely wipe memory.
 *
 * :param bytes: Memory to wipe
 * :param bytes_len: Size of ``bytes`` in bytes.
 */
WALLY_CORE_API int wally_bzero(
    void *bytes,
    size_t bytes_len);

/**
 * Securely wipe and then free a string allocated by the library.
 *
 * :param str: String to free (must be NUL terminated UTF-8).
 */
WALLY_CORE_API int wally_free_string(
    char *str);

/** Length of entropy required for ``wally_randomize_context`` */
#define WALLY_SECP_RANDOMIZE_LEN 32

/**
 * Provide entropy to randomize the libraries internal libsecp256k1 context.
 *
 * Random data is used in libsecp256k1 to blind the data being processed,
 * making side channel attacks more difficult. By default, Wally uses a single
 * internal context for secp functions that is not initially randomized.
 *
 * The caller should call this function before using any functions that rely on
 * libsecp256k1 (i.e. Anything using public/private keys). If the caller
 * has overriden the library's default libsecp context fetching using
 * `wally_set_operations`, then it may be necessary to call this function
 * before calling wally functions in each thread created by the caller.
 *
 * If wally is used in its default configuration, this function should either
 * be called before threads are created or access to wally functions wrapped
 * in an application level mutex.
 *
 * :param bytes: Entropy to use.
 * :param bytes_len: Size of ``bytes`` in bytes. Must be ``WALLY_SECP_RANDOMIZE_LEN``.
 */
WALLY_CORE_API int wally_secp_randomize(
    const unsigned char *bytes,
    size_t bytes_len);

/**
 * Convert bytes to a (lower-case) hexadecimal string.
 *
 * :param bytes: Bytes to convert.
 * :param bytes_len: Size of ``bytes`` in bytes.
 * :param output: Destination for the resulting hexadecimal string.
 *|    The string returned should be freed using `wally_free_string`.
 */
WALLY_CORE_API int wally_hex_from_bytes(
    const unsigned char *bytes,
    size_t bytes_len,
    char **output);

/**
 * Convert a hexadecimal string to bytes.
 *
 * :param hex: String to convert.
 * :param bytes_out: Where to store the resulting bytes.
 * :param len: The length of ``bytes_out`` in bytes.
 * :param written: Destination for the number of bytes written to ``bytes_out``.
 */
WALLY_CORE_API int wally_hex_to_bytes(
    const char *hex,
    unsigned char *bytes_out,
    size_t len,
    size_t *written);

/* For ``wally_base58_from_bytes``, indicates that a checksum should
 * be generated. For ``wally_base58_to_bytes``, indicates that the
 * embedded checksum should be validated and stripped off the returned
 * bytes.
 */
#define BASE58_FLAG_CHECKSUM 0x1

/** The number of extra bytes required to hold a base58 checksum */
#define BASE58_CHECKSUM_LEN 4

/**
 * Create a base 58 encoded string representing binary data.
 *
 * :param bytes: Binary data to convert.
 * :param bytes_len: The length of ``bytes`` in bytes.
 * :param flags: Pass ``BASE58_FLAG_CHECKSUM`` if ``bytes`` should have a
 *|    checksum calculated and appended before converting to base 58.
 * :param output: Destination for the base 58 encoded string representing ``bytes``.
 *|    The string returned should be freed using `wally_free_string`.
 */
WALLY_CORE_API int wally_base58_from_bytes(
    const unsigned char *bytes,
    size_t bytes_len,
    uint32_t flags,
    char **output);

/**
 * Decode a base 58 encoded string back into into binary data.
 *
 * :param str_in: Base 58 encoded string to decode.
 * :param flags: Pass ``BASE58_FLAG_CHECKSUM`` if ``bytes_out`` should have a
 *|    checksum validated and removed before returning. In this case, ``len``
 *|    must contain an extra ``BASE58_CHECKSUM_LEN`` bytes to calculate the
 *|    checksum into. The returned length will not include the checksum.
 * :param bytes_out: Destination for converted binary data.
 * :param len: The length of ``bytes_out`` in bytes.
 * :param written: Destination for the length of the decoded bytes.
 */
WALLY_CORE_API int wally_base58_to_bytes(
    const char *str_in,
    uint32_t flags,
    unsigned char *bytes_out,
    size_t len,
    size_t *written);

/**
 * Return the length of a base 58 encoded string once decoded into bytes.
 *
 * Returns the exact number of bytes that would be required to store ``str_in``
 * as decoded binary, including any embedded checksum. If the string contains
 * invalid characters then WALLY_EINVAL is returned. Note that no checksum
 * validation takes place.
 *
 * In the worst case (an all zero buffer, represented by a string of '1'
 * characters), this function will return strlen(``str_in``). You can therefore
 * safely use the length of ``str_in`` as a buffer size to avoid calling this
 * function in most cases.
 *
 * :param str_in: Base 58 encoded string to find the length of.
 * :param written: Destination for the length of the decoded bytes.
 *
 */
WALLY_CORE_API int wally_base58_get_length(
    const char *str_in,
    size_t *written);

/**
 * Create a base64 encoded string representing binary data.
 *
 * :param bytes: Binary data to convert.
 * :param bytes_len: The length of ``bytes`` in bytes.
 * :param flags: Must be 0.
 * :param output: Destination for the base64 encoded string representing ``bytes``.
 *|    The string returned should be freed using `wally_free_string`.
 */
WALLY_CORE_API int wally_base64_from_bytes(
    const unsigned char *bytes,
    size_t bytes_len,
    uint32_t flags,
    char **output);

/**
 * Decode a base64 encoded string back into into binary data.
 *
 * :param str_in: Base64 encoded string to decode.
 * :param flags: Must be 0.
 * :param bytes_out: Destination for converted binary data.
 * :param len: The length of ``bytes_out`` in bytes. See ``wally_base64_get_maximum_length`.
 * :param written: Destination for the length of the decoded bytes.
 */
WALLY_CORE_API int wally_base64_to_bytes(
    const char *str_in,
    uint32_t flags,
    unsigned char *bytes_out,
    size_t len,
    size_t *written);

/**
 * Return the maximum length of a base64 encoded string once decoded into bytes.
 *
 * Since base64 strings may contain line breaks and padding, it is not
 * possible to compute their decoded length without fully decoding them.
 * This function cheaply calculates the maximum possible decoded length,
 * which can be used to allocate a buffer for ``wally_base64_to_bytes``.
 * In most cases the decoded data will be shorter than the value returned.
 *
 * :param str_in: Base64 encoded string to find the length of.
 * :param flags: Must be 0.
 * :param written: Destination for the maximum length of the decoded bytes.
 *
 */
WALLY_CORE_API int wally_base64_get_maximum_length(
    const char *str_in,
    uint32_t flags,
    size_t *written);


#ifndef SWIG
/** The type of an overridable function to allocate memory */
typedef void *(*wally_malloc_t)(
    size_t size);

/** The type of an overridable function to free memory */
typedef void (*wally_free_t)(
    void *ptr);

/** The type of an overridable function to clear memory */
typedef void (*wally_bzero_t)(
    void *ptr, size_t len);

/** The type of an overridable function to generate an EC nonce */
typedef int (*wally_ec_nonce_t)(
    unsigned char *nonce32,
    const unsigned char *msg32,
    const unsigned char *key32,
    const unsigned char *algo16,
    void *data,
    unsigned int attempt
    );

/** The type of an overridable function to return a secp context */
typedef struct secp256k1_context_struct *(*secp_context_t)(
    void);

/** Structure holding function pointers for overridable wally operations */
struct wally_operations {
    uintptr_t struct_size; /* Must be initialised to sizeof(wally_operations) */
    wally_malloc_t malloc_fn;
    wally_free_t free_fn;
    wally_bzero_t bzero_fn;
    wally_ec_nonce_t ec_nonce_fn;
    secp_context_t secp_context_fn;
    void *reserved_1; /* reserved_ pointers are reserved for future use */
    void *reserved_2;
    void *reserved_3;
    void *reserved_4;
};

/**
 * Fetch the current overridable operations used by wally.
 *
 * :param output: Destination for the overridable operations.
 */
WALLY_CORE_API int wally_get_operations(
    struct wally_operations *output);

/**
 * Set the current overridable operations used by wally.
 *
 * :param ops: The overridable operations to set.
 *
 * .. note:: Any NULL members in the passed structure are ignored.
 */
WALLY_CORE_API int wally_set_operations(
    const struct wally_operations *ops);

#endif /* SWIG */

/**
 * Determine if the library was built with elements support.
 *
 * :param written: 1 if the library supports elements, otherwise 0.
 */
WALLY_CORE_API int wally_is_elements_build(size_t *written);

#ifdef __cplusplus
}
#endif

#endif /* WALLY_CORE_H */<|MERGE_RESOLUTION|>--- conflicted
+++ resolved
@@ -53,8 +53,6 @@
  * calling `wally_set_operations`.
  */
 WALLY_CORE_API struct secp256k1_context_struct *wally_get_secp_context(void);
-<<<<<<< HEAD
-=======
 
 /**
  * Create a new wally-suitable secp256k1 context object.
@@ -71,7 +69,6 @@
  * context returned from `wally_get_secp_context`.
  */
 WALLY_CORE_API void wally_secp_context_free(struct secp256k1_context_struct *ctx);
->>>>>>> c69481e5
 #endif
 
 /**
