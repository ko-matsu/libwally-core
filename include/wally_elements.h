--- conflicted
+++ resolved
@@ -374,12 +374,9 @@
  * :param summed_key_len: Length of ``summed_key`` in bytes. Must be ``EC_PRIVATE_KEY_LEN``.
  * :param bytes_out: Destination for the resulting whitelist proof.
  * :param len: Length of ``bytes_out`` in bytes.
-<<<<<<< HEAD
-=======
  * :param written: Number of bytes actually written to ``bytes_out``.
  *
  * .. note:: This function requires external locking if called from multiple threads.
->>>>>>> 88fc78ff
  */
 WALLY_CORE_API int wally_asset_pak_whitelistproof(
     const unsigned char *online_keys,
@@ -394,7 +391,8 @@
     const unsigned char *summed_key,
     size_t summed_key_len,
     unsigned char *bytes_out,
-    size_t len);
+    size_t len,
+    size_t *written);
 
 #endif /* BUILD_ELEMENTS */
 
