--- conflicted
+++ resolved
@@ -180,8 +180,6 @@
     unsigned char *bytes_out,
     size_t len);
 
-<<<<<<< HEAD
-=======
 /*
  * Calculate the size in bytes of the whitelist proof.
  *
@@ -223,7 +221,6 @@
     unsigned char *bytes_out,
     size_t len);
 
->>>>>>> 7a653dfa
 #endif /* BUILD_ELEMENTS */
 
 #ifdef __cplusplus
